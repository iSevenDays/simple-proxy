--- conflicted
+++ resolved
@@ -58,30 +58,10 @@
 	StopReason   string    `json:"stop_reason"`
 	StopSequence *string   `json:"stop_sequence"`
 	Usage        Usage     `json:"usage"`
-<<<<<<< HEAD
-
-	// Thinking metadata fields - optional for backward compatibility
-	ThinkingContent  *string          `json:"thinking_content,omitempty"`
-	HarmonyChannels  []parser.Channel `json:"harmony_channels,omitempty"`
-}
-
-// HasThinking returns true if this response contains thinking content
-func (r *AnthropicResponse) HasThinking() bool {
-	return r.ThinkingContent != nil && *r.ThinkingContent != ""
-}
-
-// GetThinkingText returns the thinking content as a string, empty if none
-func (r *AnthropicResponse) GetThinkingText() string {
-	if r.ThinkingContent != nil {
-		return *r.ThinkingContent
-	}
-	return ""
-=======
 	
 	// Harmony parsing metadata (Issue #4)
 	ThinkingContent string            `json:"thinking_content,omitempty"` // Consolidated thinking text from analysis channels
 	HarmonyChannels []parser.Channel  `json:"harmony_channels,omitempty"` // Channel metadata for debugging
->>>>>>> 000a1919
 }
 
 // Message represents a single message within a conversation, supporting both
